<?xml version="1.0" encoding="UTF-8"?>
<project xmlns="http://maven.apache.org/POM/4.0.0"
         xmlns:xsi="http://www.w3.org/2001/XMLSchema-instance"
         xsi:schemaLocation="http://maven.apache.org/POM/4.0.0 http://maven.apache.org/xsd/maven-4.0.0.xsd">
    <modelVersion>4.0.0</modelVersion>

    <groupId>org.monarchinitiative.svart</groupId>
    <artifactId>svart</artifactId>
<<<<<<< HEAD
    <version>2.0.0-SNAPSHOT</version>
=======
    <version>1.0.2</version>
>>>>>>> 92e3ae7d
    <description>a library to ease representation of variants and performing genomic manipulations</description>

    <name>svart</name>
    <url>https://github.com/exomiser/svart</url>
    <inceptionYear>2020</inceptionYear>
    <issueManagement>
        <system>GitHub</system>
        <url>https://github.com/exomiser/svart/issues</url>
    </issueManagement>

    <developers>
        <developer>
            <name>Jules Jacobsen</name>
            <url>https://github.com/julesjacobsen</url>
        </developer>
        <developer>
            <name>Daniel Danis</name>
            <url>https://github.com/ielis</url>
        </developer>
    </developers>

    <licenses>
        <license>
            <name>BSD 3-clause "New" or "Revised" license</name>
            <url>https://opensource.org/licenses/BSD-3-Clause</url>
            <distribution>repo</distribution>
        </license>
    </licenses>

    <scm>
        <connection>scm:git:https://github.com/exomiser/svart.git</connection>
        <developerConnection>scm:git:git@github.com:exomiser/svart.git</developerConnection>
        <url>https://github.com/exomiser/svart</url>
        <tag>HEAD</tag>
    </scm>

    <distributionManagement>
        <snapshotRepository>
            <id>ossrh</id>
            <url>https://oss.sonatype.org/content/repositories/snapshots</url>
        </snapshotRepository>
    </distributionManagement>

    <properties>
        <java.version>11</java.version>
        <project.build.sourceEncoding>UTF-8</project.build.sourceEncoding>
    </properties>

    <profiles>
        <profile>
            <id>release</id>
            <build>
                <plugins>
                    <plugin>
                        <groupId>org.apache.maven.plugins</groupId>
                        <artifactId>maven-gpg-plugin</artifactId>
                        <version>1.6</version>
                        <executions>
                            <execution>
                                <id>sign-artifacts</id>
                                <phase>verify</phase>
                                <goals>
                                    <goal>sign</goal>
                                </goals>
                            </execution>
                        </executions>
                    </plugin>
                    <plugin>
                        <groupId>org.sonatype.plugins</groupId>
                        <artifactId>nexus-staging-maven-plugin</artifactId>
                        <version>1.6.8</version>
                        <extensions>true</extensions>
                        <configuration>
                            <serverId>ossrh</serverId>
                            <nexusUrl>https://oss.sonatype.org/</nexusUrl>
                            <autoReleaseAfterClose>true</autoReleaseAfterClose>
                        </configuration>
                    </plugin>
                </plugins>
            </build>
        </profile>
    </profiles>

    <dependencies>
        <dependency>
            <groupId>org.junit.jupiter</groupId>
            <artifactId>junit-jupiter</artifactId>
            <version>5.8.2</version>
            <scope>test</scope>
        </dependency>
        <dependency>
            <groupId>org.hamcrest</groupId>
            <artifactId>hamcrest</artifactId>
            <version>2.2</version>
            <scope>test</scope>
        </dependency>
        <dependency>
            <groupId>com.github.samtools</groupId>
            <artifactId>htsjdk</artifactId>
            <version>2.24.1</version>
            <exclusions>
                <exclusion>
                    <groupId>commons-logging</groupId>
                    <artifactId>commons-logging</artifactId>
                </exclusion>
            </exclusions>
            <scope>test</scope>
        </dependency>
    </dependencies>

    <build>
        <plugins>
            <plugin>
                <groupId>org.apache.maven.plugins</groupId>
                <artifactId>maven-compiler-plugin</artifactId>
                <version>3.8.1</version>
                <configuration>
                    <release>${java.version}</release>
                </configuration>
            </plugin>
            <plugin>
                <groupId>org.apache.maven.plugins</groupId>
                <artifactId>maven-surefire-plugin</artifactId>
                <version>3.0.0-M5</version>
            </plugin>
            <plugin>
                <groupId>org.apache.maven.plugins</groupId>
                <artifactId>maven-wrapper-plugin</artifactId>
                <version>3.0.1</version>
            </plugin>
            <plugin>
                <groupId>org.apache.maven.plugins</groupId>
                <artifactId>maven-source-plugin</artifactId>
                <version>3.0.1</version>
                <executions>
                    <execution>
                        <id>attach-sources</id>
                        <phase>verify</phase>
                        <goals>
                            <goal>jar-no-fork</goal>
                        </goals>
                    </execution>
                </executions>
            </plugin>
            <plugin>
                <groupId>org.apache.maven.plugins</groupId>
                <artifactId>maven-site-plugin</artifactId>
                <version>3.7.1</version>
            </plugin>
            <plugin>
                <groupId>org.apache.maven.plugins</groupId>
                <artifactId>maven-javadoc-plugin</artifactId>
                <version>3.1.0</version>
                <configuration>
                    <javadocExecutable>${java.home}/bin/javadoc</javadocExecutable>
                    <doclint>none</doclint>
                    <quiet>true</quiet>
                </configuration>
                <executions>
                    <execution>
                        <id>attach-javadocs</id>
                        <goals>
                            <goal>jar</goal>
                        </goals>
                    </execution>
                </executions>
            </plugin>
        </plugins>
    </build>

</project><|MERGE_RESOLUTION|>--- conflicted
+++ resolved
@@ -6,11 +6,7 @@
 
     <groupId>org.monarchinitiative.svart</groupId>
     <artifactId>svart</artifactId>
-<<<<<<< HEAD
     <version>2.0.0-SNAPSHOT</version>
-=======
-    <version>1.0.2</version>
->>>>>>> 92e3ae7d
     <description>a library to ease representation of variants and performing genomic manipulations</description>
 
     <name>svart</name>
