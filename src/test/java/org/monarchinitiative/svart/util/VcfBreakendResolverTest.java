--- conflicted
+++ resolved
@@ -110,13 +110,8 @@
             // tra2:ctg2:+         6 7 8 9 10
 
             // ctg1	3	bndA	C	C[ctg2:5[	.	PASS	SVTYPE=BND;MATEID=bndB;EVENT=tra2
-<<<<<<< HEAD
-            BreakendVariant variant = instance.resolve("", id, mateId, assembly.contigByName(leftChr), Position.of(leftPos), ConfidenceInterval.precise(), ref, alt);
-            Breakend left = variant.left();
-=======
             GenomicBreakendVariant variant = instance.resolve("", id, mateId, assembly.contigByName(leftChr), leftPos, ConfidenceInterval.precise(), ConfidenceInterval.precise(), ref, alt);
             GenomicBreakend left = variant.left();
->>>>>>> 4b3f7459
             assertThat(left.id(), equalTo(id));
             assertThat(left.contig(), equalTo(assembly.contigByName(leftContig)));
             assertThat(left.coordinateSystem(), equalTo(CoordinateSystem.ONE_BASED));
