svart - (structural) variant tool
=
[![Java CI with Maven](https://github.com/exomiser/svart/workflows/Java%20CI%20with%20Maven/badge.svg)](https://github.com/exomiser/svart/actions/workflows/maven.yml)
[![Maven Central](https://maven-badges.herokuapp.com/maven-central/org.monarchinitiative.svart/svart/badge.svg)](https://maven-badges.herokuapp.com/maven-central/org.monarchinitiative.svart/svart)

Svart is a small library for representing genomic variants and regions. It attempts to solve several common issues:

- Coordinate system off-by-one errors
- Representation of VCF small, structural and breakend variants with a consistent API
- Different variant trimming strategies 

The library provides a consistent API for creating, manipulating and comparing variation of different types by providing
default implementations and extensible base classes and interfaces along with immutable default implementations which 
developers can utilise to gain maximum utility from a minimum amount of code without having to address issues in
bioinformatics which are a common source of duplicated code and frequently errors.

The code is completely free of external dependencies.

Motivation
==
This is intended to be used as a standard library for various Monarch and Monarch-related projects involving genomic 
variation such as Jannovar, Exomiser, Squirls, PBGA.

These projects are inter-dependent to some extent and all require some level of ability to represent and manipulate 
genomic variation.

Given the inter-dependency there is substantial copying/re-implementation in the code-bases of these projects of various 
core concepts surrounding genomic variation. This library aims to provide a common set of interfaces and implementations 
which can be used to fulfill their collective use-cases and so reduce code duplication, bugs, and GC pressure due to 
object conversion between common types.

Design
==
There is a (mostly) compositional hierarchy of data types:

Contig
-
`Contig` -has_length-> `int`

`Contig` -has_identifier-> `int`

`Contig` -has_name-> `String`

GenomicAssembly
-
 `GenomicAssembly` -has_some-> `Contig`

CoordinateSystem
-
 `ONE_BASED` or `ZERO_BASED`

Coordinates
-
 `Coordinates` -has_a-> `CoordinateSystem`

 `Coordinates` -has_start-> `int`

 `Coordinates` -has_end-> `int`

Region
-
 `Region` -has_some-> `Coordinates`

Strand
-
 `POSITIVE` or `NEGATIVE`

GenomicRegion
-
 `GenomicRegion` -is_a-> `Region`

 `GenomicRegion` -has_a-> `Contig`

 `GenomicRegion` -has_a-> `Strand`

GenomicVariant
-
 `GenomicVariant` -is_a-> `GenomicRegion`

 `GenomicVariant` -has_a-> `VariantType`

GenomicBreakendVariant
-
 `GenomicBreakendVariant` -is_a-> `GenomicVariant`

 `GenomicBreakendVariant` -has_left-> `GenomicBreakend`

 `GenomicBreakendVariant` -has_right-> `GenomicBreakend`

 `GenomicBreakend` -is_a-> `GenomicRegion`


With this model, it is possible to express variation, using zero or one-based coordinates on a strand of a chromosome, for a 
given genome assembly in any coordinate system and easily manipulate and compare them without having to worry about what
strand or which coordinate system another `GenomicRegion` uses. Svart will do all this for you eliminating off-by-one
errors and providing an extensible model to plug into your code, so you can focus on the task at hand. It will enforce

Example
==

Modelling a gene as a region on a chromosome. Here we're using the gene [FGFR2](https://www.ensembl.org/Homo_sapiens/Gene/Summary?db=core;g=ENSG00000066468;r=10:121478332-121598458).

```
Chromosome 10 (CM000672.1): 123,237,848-123,353,481 reverse strand. (1-based, positive strand coordinates for the FGFR2 gene on GRCh37)
Chromosome 10 (CM000672.2): 121,478,332-121,598,458 reverse strand. (1-based, positive strand coordinates for the FGFR2 gene on GRCh38)
```
The code below shows how to create a `GenomicAssembly`, create a `GenomicRegion` to represent the region of chromosome
10 to which the longest transcript expressing the FGFR2 can be aligned. We then create a `Variant` object representing a
SNV and check to see if this is located within the gene. FGFR2 is located on the negative strand, whereas variants from 
VCF are reported on the positive strand, so at first sight it might not appear that the variant is contained within the
gene. 

```java
class SnpAndGeneTest {

    public void checkGeneContainsVariant() {
        // Load the Human GRCh37.13 assembly from a NCBI assembly report
<<<<<<< HEAD
        GenomicAssembly b37 = GenomicAssemblyParser.parseAssembly(Path.of("src/test/resources/GCF_000001405.25_GRCh37.p13_assembly_report.txt"));
=======
        GenomicAssembly b37 = GenomicAssembly.readAssembly(Path.of("src/test/resources/GCF_000001405.25_GRCh37.p13_assembly_report.txt"));
>>>>>>> 7ed74ca2
        // alternatively you can use svart to download one using the GenBank or RefSeq accession:
        //    GenomicAssembly grch37p13 = GenomicAssemblies.downloadAssembly("GCF_000001405.25");
        // or use a default assembly:
        //    GenomicAssembly grch37p13 = GenomicAssemblies.GRCh37p13();

        // FGFR2 gene is located on chromosome 10 (CM000672.1): 123,237,848-123_357_972 reverse strand. (1-based, positive strand coordinates)
        Contig chr10b37 = b37.contigByName("10");
        GenomicRegion fgfr2Gene = GenomicRegion.of(chr10b37, Strand.POSITIVE, CoordinateSystem.oneBased(), 123_237_848, 123_357_972);
        // 10	123256215	.	T	G  - a pathogenic missense variant (GRCh37 VCF coordinates - 1-based, positive strand)
        GenomicVariant snv = GenomicVariant.of(chr10b37, "", Strand.POSITIVE, CoordinateSystem.oneBased(), 123_256_215, "T", "G");
        // Because svart knows about coordinate systems and strands it is possible to...
        // keep the gene on the positive strand:
        // GenomicRegion{contig=10, strand=+, coordinateSystem=ONE_BASED, startPosition=123237848, endPosition=123357972}
        assertThat(fgfr2Gene.contains(snv), equalTo(true));
        // or use it on the negative strand:
        // GenomicRegion{contig=10, strand=-, coordinateSystem=ONE_BASED, startPosition=12176776, endPosition=12296900}
        assertThat(fgfr2Gene.toNegativeStrand().contains(snv), equalTo(true));
    }
}
```

In the above example the default implementations provided by the library were used. These are immutable classes which 
can be used compositionally. Alternatively, for users requiring extra functionality on top of the default implementations
there are several `Base` classes which can be extended - `BaseGenomicRegion`, `BaseVariant` and `BaseBreakendVariant`.

Representing variants - VCF
==
Svart models variants in a similar manner to [VCF](https://samtools.github.io/hts-specs/VCFv4.3.pdf), however it attempts to provide a unified and consistent model using
the `Variant` interface. In VCF precise variants of known sequence (_sequence_ variants) described using CHR, ID, POS,
REF, ALT and also the _symbolic_ variants where the ALT field denotes the type in angle brackets e.g. `<INS>` for an
insertion along with a change length and end (the SVLEN and END fields in the INFO column). 

Internally Svart treats both the _sequence_ and _symbolic_ types in the same way modelling them as `GenomicRegion` so 
that all variants have a start and end (like BED), but also have a `VariantType` a `refLength` and a `changeLength` derived
from the REF/ALT sequences and END if available. The `Variant` interface contains static factory methods to help users
easily create variants, requiring them to consider important, but often implicit values for the `Strand` and `CoordinateSystem`
with which a variant is described.

_Sequence_ and _symbolic_ variants are always intra-chromosomal changes (i.e. on the same chromosome/contig) whereas
_breakend_ variants are somewhat anomalous as they describe the way one or two _different_ chromosomes are broken and 
re-arranged. These are handled by the `BreakendVariant` which is composed of a left and right `Breakend` derived from a
single VCF record (line). The full re-arrangement requires assembling the `Breakend`s together by matching their `id` 
with another `Breakend.mateId`. The VCF representation of breakends is quite esoteric and relies on a pattern in the
`ALT` column of a record to indicate the strand, chromosome, location and orientation of a mate end relative to the `REF`
position of the record e.g. `C[ctg2:5[` indicates `ctg2` position `5` (fully-closed coordinates) on the positive strand
is to the right of the reference allele `C` also on the positive strand. Svart provides a `VcfBreakendResolver` to handle the parsing and conversion of 
these into `BreakendVariant` instances. 

While svart is heavily influenced by VCF it does not provide a parser for VCF as this is better handled by the HTSJDK,
however much of the terminology and data is very close, for example the `ConfidenceInterval` class is used in conjunction
with the `Position` class to encapsulate the POS/CIPOS and END/CIEND fields from VCF. Svart does, however provide a
`VcfConverter` class which provides methods to easily convert VCF small, symbolic and breakend records into svart `Variant`
instances from, for example an HTSJDK `VariantContext`. The `VcfConverter` needs to be provided with the correct
`GenomicAssembly` for the VCF file and a `VariantTrimmer` to allow the user to specify how they wish any multi-allelic
sites to be trimmed. For example, this is how the VCF fields for a SNV called against GRCh37 would be converted:

```java
class ConvertVcfTest {
    @Test
    public void convert() {
        VcfConverter vcfConverter = new VcfConverter(b37, VariantTrimmer.leftShiftingTrimmer(VariantTrimmer.retainingCommonBase()));

        // non-symbolic alleles
        // CHR	POS	ID	REF	ALT
        // chr1	12345	rs123456	C	T	6	PASS	.
        Variant snv = vcfConverter.convert(vcfConverter.parseContig("chr1"), "rs123456", 12345, "C", "T");
        assertThat(snv, equalTo(Variant.of(chr1, "rs123456", Strand.POSITIVE, CoordinateSystem.ONE_BASED, 12345, "C", "T")));

        // symbolic alleles
        // chr1	12345	.	C	<INS>	6	PASS	SVTYPE=INS;END=12345;SVLEN=200
        Variant ins = vcfConverter.convertSymbolic(vcfConverter.parseContig("chr1"), "", 12345, 12345, "C", "<INS>", 200);
        assertThat(ins, equalTo(Variant.of(chr1, "rs123456", Strand.POSITIVE, CoordinateSystem.ONE_BASED, 12345, 12345, "C", "<INS>", 200)));

        // breakend variants
        // 1	12345	bnd_U	C	C[2:321682[	6	PASS	SVTYPE=BND;MATEID=bnd_V;EVENT=tra2
        Variant bnd = vcfConverter.convertBreakend(vcfConverter.parseContig("chr1"), "bnd_U", 12345, "C", "C[2:321682[", ConfidenceInterval.precise(), "bnd_V", "tra2");

        Breakend left = Breakend.of(chr1, "bnd_U", Strand.POSITIVE, CoordinateSystem.ONE_BASED, 12346, 12345);
        Breakend right = Breakend.of(chr2, "bnd_V", Strand.POSITIVE, CoordinateSystem.ONE_BASED, 321682, 321681);
        assertThat(bnd, equalTo(Variant.of("tra2", left, right, "C", "")));
    }
}
```

Multi-allelic sites
===
Another source of errors and confusion for the unprepared are VCF multi-allelic sites where a single VCF record lists two
or more ALT alleles at a position. In order that the variants can be correctly represented they require 'trimming' to their
shortest form which, depending on the untrimmed variant can have a different start to what is displayed in the VCF record.

Again there are several, occasionally opposing, schools of thought on how best to trim a variant left, then right ('right shift')
or right, then left ('left shift'). The HGVS recommend right shifting, whereas VCF requires left shifting. This is further
complicated by requiring a 'padding' base, as VCF does for the reference allele, or removing this base. The svart API 
provides the `VariantTrimmer` class to enable users to perform this in a strand-safe way.

```java
class TrimMultipleAlleleTests {
    @Test
    public void trimMultiAllelicSite() {
        // Given the VCF record:
        // chr1    225725424       .       CTT     C,CT    258.06  FreqFilter      AC=1,1;AF=0.500,0.500;AN=2;DP=7;ExcessHet=3.0103;FS=0.000;MAX_FREQ=3.1360424;MLEAC=1,1;MLEAF=0.500,0.500;MQ=60.00;QD=29.21;SOR=0.941    GT:AD:DP:GQ:PL  1/2:0,4,3:7:58:275,76,58,106,0,85
        Contig chr1 = TestContig.of(1, 249_250_621);
        VariantTrimmer leftShiftingTrimmer = VariantTrimmer.leftShiftingTrimmer(VariantTrimmer.retainingCommonBase());

        GenomicVariant firstAllele = trim(leftShiftingTrimmer, chr1, "", Strand.POSITIVE, CoordinateSystem.oneBased(), 225_725_424, "CTT", "C");
        assertThat(firstAllele, equalTo(GenomicVariant.of(chr1, "", Strand.POSITIVE, CoordinateSystem.oneBased(), 225_725_424, "CTT", "C")));

        GenomicVariant secondAllele = trim(leftShiftingTrimmer, chr1, "", Strand.POSITIVE, CoordinateSystem.oneBased(), 225_725_424, "CTT", "CT");
        assertThat(secondAllele, equalTo(GenomicVariant.of(chr1, "", Strand.POSITIVE, CoordinateSystem.oneBased(), 225_725_424, "CT", "C")));
    }

    private GenomicVariant trim(VariantTrimmer variantTrimmer, Contig contig, String id, Strand strand, CoordinateSystem coordinateSystem, int start, String ref, String alt) {
        VariantPosition trimmed = variantTrimmer.trim(strand, start, ref, alt);
        return GenomicVariant.of(contig, id, strand, coordinateSystem, trimmed.start(), trimmed.ref(), trimmed.alt());
    }
}
```

Svart does not however perform full variant normalisation as this should have been performed as part of the VCF creation. 

BED
==

What about [BED](https://grch37.ensembl.org/info/website/upload/bed.html)? BED provides coordinates of a genomic region in
_standard genomic coordinates_ i.e. left open intervals (a.k.a. zero-based) on the positive strand, but can optionally
indicate the strand on which the feature is located in column 6 with a `+` (forward/positive) or `-` (reverse/negative) character. The code
below shows how these records can be parsed into `GenomicRegion` instances.

```java
class BedTests {
    @Test
    public void parseGenomicRegionFromBedFile() {
        // Load the Human GRCh37.13 assembly
        GenomicAssembly b37 = GenomicAssembly.GRCh37p13();
        // BED uses left-open coordinates, with positions in standard genomic coordinates (i.e. positive strand), with
        // the 6th column indicating the strand. Using the example from - https://grch37.ensembl.org/info/website/upload/bed.html
        GenomicRegion pos1 = parseBedRecord(b37, "chr7\t127471196\t127472363\tPos1\t0\t+");
        GenomicRegion neg1 = parseBedRecord(b37, "chr7\t127475864\t127477031\tNeg1\t0\t-");

        assertThat(pos1.contigName(), equalTo("7"));
        assertThat(pos1.startOnStrand(Strand.POSITIVE), equalTo(127471196));
        assertThat(pos1.endOnStrand(Strand.POSITIVE), equalTo(127472363));
        assertThat(pos1.strand(), equalTo(Strand.POSITIVE));

        assertThat(neg1.contigName(), equalTo("7"));
        // a new instance on the positive strand can be created using neg1.toPositiveStrand(), however this will create
        // a new object which may not be wanted in the long term, so to avoid this you can use the start/endOnStrand method
        // which will efficiently calculate the result of neg1.withStrand(POSITIVE).start()/.end()
        assertThat(neg1.startOnStrand(Strand.POSITIVE), equalTo(127475864));
        assertThat(neg1.endOnStrand(Strand.POSITIVE), equalTo(127477031));
        assertThat(neg1.strand(), equalTo(Strand.NEGATIVE));
    }

    private GenomicRegion parseBedRecord(GenomicAssembly genomicAssembly, String bedRecord) {
        String[] fields = bedRecord.split("\t");
        Contig contig = genomicAssembly.contigByName(fields[0]);
        Strand strand = Strand.parseStrand(fields[5]);
        int start = strand == Strand.POSITIVE ? Integer.parseInt(fields[1]) : Coordinates.invertCoordinate(CoordinateSystem.zeroBased(), contig, Integer.parseInt(fields[2]));
        int end = strand == Strand.POSITIVE ? Integer.parseInt(fields[2]) : Coordinates.invertCoordinate(CoordinateSystem.zeroBased(), contig, Integer.parseInt(fields[1]));
        return GenomicRegion.of(contig, strand, CoordinateSystem.zeroBased(), start, end);
    }
}
```<|MERGE_RESOLUTION|>--- conflicted
+++ resolved
@@ -115,11 +115,7 @@
 
     public void checkGeneContainsVariant() {
         // Load the Human GRCh37.13 assembly from a NCBI assembly report
-<<<<<<< HEAD
-        GenomicAssembly b37 = GenomicAssemblyParser.parseAssembly(Path.of("src/test/resources/GCF_000001405.25_GRCh37.p13_assembly_report.txt"));
-=======
         GenomicAssembly b37 = GenomicAssembly.readAssembly(Path.of("src/test/resources/GCF_000001405.25_GRCh37.p13_assembly_report.txt"));
->>>>>>> 7ed74ca2
         // alternatively you can use svart to download one using the GenBank or RefSeq accession:
         //    GenomicAssembly grch37p13 = GenomicAssemblies.downloadAssembly("GCF_000001405.25");
         // or use a default assembly:
